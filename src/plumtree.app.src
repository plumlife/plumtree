--- conflicted
+++ resolved
@@ -1,11 +1,7 @@
 {application, plumtree,
  [
   {description, "Epidemic Broadcast Trees"},
-<<<<<<< HEAD
-  {vsn, "0.1.2"},
-=======
   {vsn, "0.2.0"},
->>>>>>> 923e3edc
   {registered, []},
   {applications, [
                   kernel,
