<<<<<<< HEAD
{"0.2.0",
  [{"0.1.2",
    [ {restart_application, plumtree}
    , {apply,{application,ensure_all_started,[plumtree]}}
    ]}
  ],
  [{"0.1.2",
=======
{"0.2.1",
  [{"0.2.0",
    [ {apply,{os,cmd,["rm -rf /data/lightpad/plumtree/trees"]}}
    , {restart_application, plumtree}
    ]}
  ],
  [{"0.2.0",
>>>>>>> 4b40d0e4
    [ {restart_application, plumtree}
    , {apply,{application,ensure_all_started,[plumtree]}}
    ]}
  ]
}.<|MERGE_RESOLUTION|>--- conflicted
+++ resolved
@@ -1,12 +1,3 @@
-<<<<<<< HEAD
-{"0.2.0",
-  [{"0.1.2",
-    [ {restart_application, plumtree}
-    , {apply,{application,ensure_all_started,[plumtree]}}
-    ]}
-  ],
-  [{"0.1.2",
-=======
 {"0.2.1",
   [{"0.2.0",
     [ {apply,{os,cmd,["rm -rf /data/lightpad/plumtree/trees"]}}
@@ -14,9 +5,7 @@
     ]}
   ],
   [{"0.2.0",
->>>>>>> 4b40d0e4
     [ {restart_application, plumtree}
-    , {apply,{application,ensure_all_started,[plumtree]}}
     ]}
   ]
 }.