--- conflicted
+++ resolved
@@ -1,22 +1,12 @@
-<<<<<<< HEAD
-{"0.1.2",
-  [{"0.1.0",
+{"0.2.0",
+  [{"0.1.2",
     [ {restart_application, plumtree}
     , {apply,{application,ensure_all_started,[plumtree]}}
     ]}
   ],
-  [{"0.1.0",
+  [{"0.1.2",
     [ {restart_application, plumtree}
     , {apply,{application,ensure_all_started,[plumtree]}}
-=======
-{"0.2.0",
-  [{"0.1.1",
-    [ {restart_application, plumtree}
-    ]}
-  ],
-  [{"0.1.1",
-    [ {restart_application, plumtree}
->>>>>>> 923e3edc
     ]}
   ]
 }.