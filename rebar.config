{erl_opts, [warnings_as_errors, debug_info, {parse_transform, lager_transform}]}.
{deps, [
        {lager,    {git, "git://github.com/basho/lager.git",   {tag, "2.1.0"}}},
        {riak_dt, "2.1.0",  {git, "git://github.com/plumlife/riak_dt.git",          {branch, "plumlife/appup_fix"}}},
<<<<<<< HEAD
        {lets,     {git, "git://github.com/plumlife/lets.git", {branch, "ARM32-2.0.0"}}}
=======
        {lets,     {git, "git://github.com/plumlife/lets.git", {branch, "rebar3-2.0.0"}}},
        {eqc, ".*", {git, "git://github.com/rpt/eqcmini.git"}}
>>>>>>> a239ecba
       ]}.

{dialyzer_base_plt_apps, [kernel, stdlib, erts, sasl, eunit, syntax_tools, compiler, crypto]}.

{xref_checks, [undefined_function_calls]}.

{cover_enabled, true}.<|MERGE_RESOLUTION|>--- conflicted
+++ resolved
@@ -2,12 +2,8 @@
 {deps, [
         {lager,    {git, "git://github.com/basho/lager.git",   {tag, "2.1.0"}}},
         {riak_dt, "2.1.0",  {git, "git://github.com/plumlife/riak_dt.git",          {branch, "plumlife/appup_fix"}}},
-<<<<<<< HEAD
         {lets,     {git, "git://github.com/plumlife/lets.git", {branch, "ARM32-2.0.0"}}}
-=======
-        {lets,     {git, "git://github.com/plumlife/lets.git", {branch, "rebar3-2.0.0"}}},
         {eqc, ".*", {git, "git://github.com/rpt/eqcmini.git"}}
->>>>>>> a239ecba
        ]}.
 
 {dialyzer_base_plt_apps, [kernel, stdlib, erts, sasl, eunit, syntax_tools, compiler, crypto]}.
