--- conflicted
+++ resolved
@@ -1,13 +1,8 @@
 {erl_opts, [warnings_as_errors, debug_info, {parse_transform, lager_transform}]}.
 {deps, [
         {lager,    {git, "git://github.com/basho/lager.git",   {tag, "2.1.0"}}},
-<<<<<<< HEAD
-        {riak_dt,  {git, "git://github.com/basho/riak_dt.git", {tag, "2.1.0"}}},
+        {riak_dt, "2.1.0",  {git, "git://github.com/plumlife/riak_dt.git",          {branch, "plumlife/appup_fix"}}},
         {lets,     {git, "git://github.com/plumlife/lets.git", {branch, "ARM32-2.0.0"}}}
-=======
-        {riak_dt, "2.1.0",  {git, "git://github.com/plumlife/riak_dt.git",          {branch, "plumlife/appup_fix"}}},
-        {lets,     {git, "git://github.com/plumlife/lets.git", {branch, "rebar3-2.0.0"}}}
->>>>>>> 60ef03ad
        ]}.
 
 {dialyzer_base_plt_apps, [kernel, stdlib, erts, sasl, eunit, syntax_tools, compiler, crypto]}.
